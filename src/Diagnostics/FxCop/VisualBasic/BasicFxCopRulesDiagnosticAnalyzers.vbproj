﻿<?xml version="1.0" encoding="utf-8"?>
<!-- Copyright (c)  Microsoft.  All Rights Reserved.  Licensed under the Apache License, Version 2.0.  See License.txt in the project root for license information. -->
<Project ToolsVersion="12.0" DefaultTargets="Build" xmlns="http://schemas.microsoft.com/developer/msbuild/2003">
  <ImportGroup Label="Settings">
    <Import Project="..\..\..\Tools\Microsoft.CodeAnalysis.Toolset.Open\Targets\VSL.Settings.targets" />
    <Import Project="..\..\..\..\build\VSL.Settings.Closed.targets" />
  </ImportGroup>
  <PropertyGroup>
    <Configuration Condition=" '$(Configuration)' == '' ">Debug</Configuration>
    <Platform Condition=" '$(Platform)' == '' ">AnyCPU</Platform>
    <ProjectGuid>{2FCCB9BE-DD4E-48F2-B678-80E6FB196948}</ProjectGuid>
    <OutputType>Library</OutputType>
    <AnalyzerProject>true</AnalyzerProject>
    <AssemblyName>Microsoft.CodeAnalysis.VisualBasic.FxCopAnalyzers</AssemblyName>
    <DocumentationFile>Microsoft.CodeAnalysis.VisualBasic.FxCopRules.DiagnosticAnalyzers.xml</DocumentationFile>
    <SolutionDir Condition="'$(SolutionDir)' == '' OR '$(SolutionDir)' == '*Undefined*'">..\..\..\..\</SolutionDir>
    <RestorePackages>true</RestorePackages>
    <TargetFrameworkVersion>v4.5</TargetFrameworkVersion>
  </PropertyGroup>
  <ItemGroup Label="File References">
    <Reference Include="..\..\..\..\packages\System.Collections.Immutable.$(SystemCollectionsImmutableVersion)\lib\portable-net45+win8+wp8+wpa81\System.Collections.Immutable.dll" />
  </ItemGroup>
  <ItemGroup Label="Project References">
    <ProjectReference Include="..\..\..\Compilers\Core\Portable\CodeAnalysis.csproj">
      <Project>{1EE8CAD3-55F9-4D91-96B2-084641DA9A6C}</Project>
      <Name>CodeAnalysis</Name>
    </ProjectReference>
    <ProjectReference Include="..\..\..\Compilers\VisualBasic\Portable\BasicCodeAnalysis.vbproj">
      <Project>{2523D0E6-DF32-4A3E-8AE0-A19BFFAE2EF6}</Project>
      <Name>BasicCodeAnalysis</Name>
    </ProjectReference>
    <ProjectReference Include="..\Core\FxCopRulesDiagnosticAnalyzers.csproj">
      <Project>{36755424-5267-478C-9434-37A507E22711}</Project>
      <Name>FxCopRulesDiagnosticAnalyzers</Name>
    </ProjectReference>
    <ProjectReference Include="..\..\..\Workspaces\Core\Portable\Workspaces.csproj">
      <Project>{5F8D2414-064A-4B3A-9B42-8E2A04246BE5}</Project>
      <Name>Workspaces</Name>
    </ProjectReference>
  </ItemGroup>
  <PropertyGroup Condition=" '$(Configuration)|$(Platform)' == 'Debug|AnyCPU' ">
    <DocumentationFile>Microsoft.CodeAnalysis.VisualBasic.FxCopAnalyzers.xml</DocumentationFile>
  </PropertyGroup>
  <PropertyGroup Condition=" '$(Configuration)|$(Platform)' == 'Release|AnyCPU' ">
    <DocumentationFile>Microsoft.CodeAnalysis.VisualBasic.FxCopAnalyzers.xml</DocumentationFile>
  </PropertyGroup>
  <PropertyGroup>
    <OptionExplicit>On</OptionExplicit>
  </PropertyGroup>
  <PropertyGroup>
    <OptionCompare>Binary</OptionCompare>
  </PropertyGroup>
  <PropertyGroup>
    <OptionStrict>On</OptionStrict>
  </PropertyGroup>
  <PropertyGroup>
    <OptionInfer>On</OptionInfer>
  </PropertyGroup>
  <ItemGroup>
    <Reference Include="System" />
    <Reference Include="System.Composition.AttributedModel, Version=1.0.27.0, Culture=neutral, PublicKeyToken=b03f5f7f11d50a3a, processorArchitecture=MSIL">
      <SpecificVersion>False</SpecificVersion>
      <HintPath>..\..\..\..\packages\Microsoft.Composition.1.0.27\lib\portable-net45+win8+wp8+wpa81\System.Composition.AttributedModel.dll</HintPath>
    </Reference>
    <Reference Include="System.Composition.Convention, Version=1.0.27.0, Culture=neutral, PublicKeyToken=b03f5f7f11d50a3a, processorArchitecture=MSIL">
      <SpecificVersion>False</SpecificVersion>
      <HintPath>..\..\..\..\packages\Microsoft.Composition.1.0.27\lib\portable-net45+win8+wp8+wpa81\System.Composition.Convention.dll</HintPath>
    </Reference>
    <Reference Include="System.Composition.Hosting, Version=1.0.27.0, Culture=neutral, PublicKeyToken=b03f5f7f11d50a3a, processorArchitecture=MSIL">
      <SpecificVersion>False</SpecificVersion>
      <HintPath>..\..\..\..\packages\Microsoft.Composition.1.0.27\lib\portable-net45+win8+wp8+wpa81\System.Composition.Hosting.dll</HintPath>
    </Reference>
    <Reference Include="System.Composition.Runtime, Version=1.0.27.0, Culture=neutral, PublicKeyToken=b03f5f7f11d50a3a, processorArchitecture=MSIL">
      <SpecificVersion>False</SpecificVersion>
      <HintPath>..\..\..\..\packages\Microsoft.Composition.1.0.27\lib\portable-net45+win8+wp8+wpa81\System.Composition.Runtime.dll</HintPath>
    </Reference>
    <Reference Include="System.Composition.TypedParts, Version=1.0.27.0, Culture=neutral, PublicKeyToken=b03f5f7f11d50a3a, processorArchitecture=MSIL">
      <SpecificVersion>False</SpecificVersion>
      <HintPath>..\..\..\..\packages\Microsoft.Composition.1.0.27\lib\portable-net45+win8+wp8+wpa81\System.Composition.TypedParts.dll</HintPath>
    </Reference>
    <Reference Include="System.Core" />
    <Reference Include="System.Data" />
    <Reference Include="System.Data.DataSetExtensions" />
    <Reference Include="System.Xml" />
    <Reference Include="System.Xml.Linq" />
  </ItemGroup>
  <ItemGroup>
    <Import Include="Microsoft.VisualBasic" />
    <Import Include="System" />
    <Import Include="System.Collections" />
    <Import Include="System.Collections.Generic" />
    <Import Include="System.Data" />
    <Import Include="System.Diagnostics" />
    <Import Include="System.Linq" />
    <Import Include="System.Threading.Tasks" />
    <Import Include="System.Xml.Linq" />
  </ItemGroup>
  <ItemGroup>
    <Compile Include="Design\BasicCA1024DiagnosticAnalyzer.vb" />
    <Compile Include="Design\CodeFixes\CA1008BasicCodeFixProvider.vb" />
    <Compile Include="Design\CodeFixes\CA1052BasicCodeFixProvider.vb" />
<<<<<<< HEAD
    <Compile Include="Performance\BasicCA1821DiagnosticAnalyzer.vb" />
=======
    <Compile Include="Performance\RemoveEmptyFinalizers.vb" />
    <Compile Include="Reliability\BasicCA2002DiagnosticAnalyzer.vb" />
>>>>>>> 5d3e5f33
    <Compile Include="Usage\BasicCA2200DiagnosticAnalyzer.vb" />
    <Compile Include="Usage\BasicCA2214DiagnosticAnalyzer.vb" />
    <Compile Include="Usage\CodeFixes\CA2235BasicCodeFixProvider.vb" />
  </ItemGroup>
  <ItemGroup>
    <Content Include="Microsoft.CodeAnalysis.VisualBasic.FxCopAnalyzers.props">
      <CopyToOutputDirectory>PreserveNewest</CopyToOutputDirectory>
    </Content>
  </ItemGroup>
  <ItemGroup>
    <None Include="packages.config" />
  </ItemGroup>
  <ItemGroup>
    <Folder Include="My Project\" />
  </ItemGroup>
  <ImportGroup Label="Targets">
    <Import Project="..\..\..\Tools\Microsoft.CodeAnalysis.Toolset.Open\Targets\VSL.Imports.targets" />
    <Import Project="..\..\..\..\build\VSL.Imports.Closed.targets" />
    <Import Project="$(SolutionDir)\.nuget\NuGet.targets" Condition="Exists('$(SolutionDir)\.nuget\NuGet.targets')" />
  </ImportGroup>
</Project><|MERGE_RESOLUTION|>--- conflicted
+++ resolved
@@ -99,12 +99,7 @@
     <Compile Include="Design\BasicCA1024DiagnosticAnalyzer.vb" />
     <Compile Include="Design\CodeFixes\CA1008BasicCodeFixProvider.vb" />
     <Compile Include="Design\CodeFixes\CA1052BasicCodeFixProvider.vb" />
-<<<<<<< HEAD
-    <Compile Include="Performance\BasicCA1821DiagnosticAnalyzer.vb" />
-=======
     <Compile Include="Performance\RemoveEmptyFinalizers.vb" />
-    <Compile Include="Reliability\BasicCA2002DiagnosticAnalyzer.vb" />
->>>>>>> 5d3e5f33
     <Compile Include="Usage\BasicCA2200DiagnosticAnalyzer.vb" />
     <Compile Include="Usage\BasicCA2214DiagnosticAnalyzer.vb" />
     <Compile Include="Usage\CodeFixes\CA2235BasicCodeFixProvider.vb" />
